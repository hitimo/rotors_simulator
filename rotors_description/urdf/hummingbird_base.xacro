--- conflicted
+++ resolved
@@ -27,64 +27,16 @@
   <!-- Instantiate a controller. -->
   <xacro:controller_plugin_macro namespace="${namespace}" imu_sub_topic="imu" />
 
+  <xacro:if value="$(arg enable_mavlink_interface)">
+    <!-- Instantiate mavlink telemetry interface. -->
+    <xacro:mavlink_interface_macro namespace="${namespace}" imu_sub_topic="imu" />
+  </xacro:if>
+
   <!-- Mount an ADIS16448 IMU. -->
   <xacro:default_imu namespace="${namespace}" parent_link="${namespace}/base_link" />
 
   <xacro:if value="$(arg enable_ground_truth)">
-<<<<<<< HEAD
     <xacro:ground_truth_imu_and_odometry namespace="${namespace}" parent_link="${namespace}/base_link" />
-=======
-    <!-- Mount an IMU providing ground truth. -->
-    <xacro:imu_plugin_macro
-      namespace="${namespace}"
-      imu_suffix="gt"
-      parent_link="base_link"
-      imu_topic="ground_truth/imu"
-      mass_imu_sensor="0.00001"
-      gyroscope_noise_density="0.0"
-      gyroscopoe_random_walk="0.0"
-      gyroscope_bias_correlation_time="1000.0"
-      gyroscope_turn_on_bias_sigma="0.0"
-      accelerometer_noise_density="0.0"
-      accelerometer_random_walk="0.0"
-      accelerometer_bias_correlation_time="300.0"
-      accelerometer_turn_on_bias_sigma="0.0"
-    >
-      <inertia ixx="0.00001" ixy="0.0" ixz="0.0" iyy="0.00001" iyz="0.0" izz="0.00001" />
-      <origin xyz="0 0 0" rpy="0 0 0" />
-    </xacro:imu_plugin_macro>
-
-    <!-- Mount a generic odometry sensor providing ground truth. -->
-    <xacro:odometry_plugin_macro
-      namespace="${namespace}/ground_truth"
-      odometry_sensor_suffix="gt"
-      parent_link="base_link"
-      pose_topic="pose"
-      pose_with_covariance_topic="pose_with_covariance"
-      position_topic="position"
-      transform_topic="transform"
-      odometry_topic="odometry"
-      parent_frame_id="world"
-      mass_odometry_sensor="0.00001"
-      measurement_divisor="1"
-      measurement_delay="0"
-      unknown_delay="0.0"
-      noise_normal_position="0 0 0"
-      noise_normal_quaternion="0 0 0"
-      noise_normal_linear_velocity="0 0 0"
-      noise_normal_angular_velocity="0 0 0"
-      noise_uniform_position="0 0 0"
-      noise_uniform_quaternion="0 0 0"
-      noise_uniform_linear_velocity="0 0 0"
-      noise_uniform_angular_velocity="0 0 0"
-      enable_odometry_map="false"
-      odometry_map=""
-      image_scale=""
-    >
-      <inertia ixx="0.00001" ixy="0.0" ixz="0.0" iyy="0.00001" iyz="0.0" izz="0.00001" /> <!-- [kg.m^2] [kg.m^2] [kg.m^2] [kg.m^2] [kg.m^2] [kg.m^2] -->
-      <origin xyz="0.0 0.0 0.0" rpy="0.0 0.0 0.0" />
-    </xacro:odometry_plugin_macro>
->>>>>>> 22449214
   </xacro:if>
 
   <xacro:if value="$(arg enable_logging)">
