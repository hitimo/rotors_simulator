--- conflicted
+++ resolved
@@ -78,21 +78,7 @@
   turning_velocities_msg->header.stamp.sec = now.sec;
   turning_velocities_msg->header.stamp.nsec = now.nsec;
 
-<<<<<<< HEAD
-void GazeboControllerInterface::CommandAttitudeCallback(const mav_msgs::CommandAttitudeThrustPtr& input_reference_msg) {
-  if (!controller_created_) {
-    // Get the controller and initialize its parameters.
-    controller_ = rotors_controller_factory::ControllerFactory::Instance().CreateController("PX4dummyController");
-    controller_->InitializeParams();
-    controller_created_ = true;
-    gzmsg << "started AttitudeController" << std::endl;
-  }
-  Eigen::Vector4d input_reference(input_reference_msg->roll, input_reference_msg->pitch, input_reference_msg->yaw_rate,
-                                  input_reference_msg->thrust);
-  controller_->SetAttitudeThrustReference(input_reference);
-=======
   motor_velocity_reference_pub_.publish(turning_velocities_msg);
->>>>>>> e5f0e55d
 }
 
 void GazeboControllerInterface::CommandMotorCallback(const mav_msgs::CommandMotorSpeedPtr& input_reference_msg) {
