--- conflicted
+++ resolved
@@ -23,11 +23,6 @@
 
 #include <Eigen/Dense>
 #include <gazebo/gazebo.hh>
-<<<<<<< HEAD
-
-namespace gazebo {
-
-=======
 #include <mav_msgs/default_topics.h>
 
 namespace gazebo {
@@ -36,7 +31,6 @@
 static const std::string kDefaultNamespace = "";
 static constexpr double kDefaultRotorVelocitySlowdownSim = 10.0;
 
->>>>>>> 05b25e6d
 /**
  * \brief Obtains a parameter from sdf.
  * \param[in] sdf Pointer to the sdf object.
