<?xml version="1.0"?>

<launch>
  <arg name="mav_name" default="firefly"/>
  <arg name="model" default="$(find rotors_description)/urdf/$(arg mav_name)_base.xacro"/>
  <arg name="tf_prefix" default="$(optenv ROS_NAMESPACE)"/>
  <arg name="x" default="0.0"/>
  <arg name="y" default="0.0"/>
  <arg name="z" default="0.1"/>
  <arg name="enable_logging" default="false"/>
  <arg name="enable_ground_truth" default="true"/>
  <arg name="log_file" default="$(arg mav_name)"/>
<<<<<<< HEAD
  <arg name="mount_gps" default="false"/>
  <arg name="use_advanced_gps_noise" default="false"/>
=======
  <arg name="wait_to_record_bag" default="false"/>
>>>>>>> cfaf930e
  <arg name="enable_mavlink_interface" default="false"/>

  <!-- send the robot XML to param server -->
  <param name="robot_description" command="
    $(find xacro)/xacro.py '$(arg model)'
    enable_logging:=$(arg enable_logging)
    enable_ground_truth:=$(arg enable_ground_truth)
    enable_mavlink_interface:=$(arg enable_mavlink_interface)
    log_file:=$(arg log_file)
<<<<<<< HEAD
    mount_gps:=$(arg mount_gps)
    use_advanced_gps_noise:=$(arg use_advanced_gps_noise)
=======
    wait_to_record_bag:=$(arg wait_to_record_bag)
>>>>>>> cfaf930e
    mav_name:=$(arg mav_name)"
  />
  <param name="tf_prefix" type="string" value="$(arg tf_prefix)" />

  <!-- push robot_description to factory and spawn robot in gazebo -->
  <node name="spawn_$(arg mav_name)" pkg="gazebo_ros" type="spawn_model"
   args="-param robot_description
         -urdf
         -x $(arg x)
         -y $(arg y)
         -z $(arg z)
         -model $(arg mav_name)"
   respawn="false" output="screen">
  </node>
</launch><|MERGE_RESOLUTION|>--- conflicted
+++ resolved
@@ -10,12 +10,9 @@
   <arg name="enable_logging" default="false"/>
   <arg name="enable_ground_truth" default="true"/>
   <arg name="log_file" default="$(arg mav_name)"/>
-<<<<<<< HEAD
+  <arg name="wait_to_record_bag" default="false"/>
   <arg name="mount_gps" default="false"/>
   <arg name="use_advanced_gps_noise" default="false"/>
-=======
-  <arg name="wait_to_record_bag" default="false"/>
->>>>>>> cfaf930e
   <arg name="enable_mavlink_interface" default="false"/>
 
   <!-- send the robot XML to param server -->
@@ -25,12 +22,9 @@
     enable_ground_truth:=$(arg enable_ground_truth)
     enable_mavlink_interface:=$(arg enable_mavlink_interface)
     log_file:=$(arg log_file)
-<<<<<<< HEAD
+    wait_to_record_bag:=$(arg wait_to_record_bag)
     mount_gps:=$(arg mount_gps)
     use_advanced_gps_noise:=$(arg use_advanced_gps_noise)
-=======
-    wait_to_record_bag:=$(arg wait_to_record_bag)
->>>>>>> cfaf930e
     mav_name:=$(arg mav_name)"
   />
   <param name="tf_prefix" type="string" value="$(arg tf_prefix)" />
