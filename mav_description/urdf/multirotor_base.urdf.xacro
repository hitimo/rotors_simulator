--- conflicted
+++ resolved
@@ -213,11 +213,7 @@
 
   <!-- Rotor joint and link -->
   <xacro:macro name="vertical_rotor"
-<<<<<<< HEAD
-    params="robot_namespace suffix direction motor_constant moment_constant parent mass_rotor radius_rotor time_constant max_rot_velocity motor_number rotor_drag_coefficient rolling_moment_coefficient color mesh *origin *inertia">
-=======
-    params="robot_namespace suffix direction motor_constant moment_constant parent mass_rotor radius_rotor time_constant_up time_constant_down max_rot_velocity motor_number rotor_drag_coefficient rolling_moment_coefficient color *origin *inertia">
->>>>>>> 5ac1f1cd
+    params="robot_namespace suffix direction motor_constant moment_constant parent mass_rotor radius_rotor time_constant_up time_constant_down max_rot_velocity motor_number rotor_drag_coefficient rolling_moment_coefficient color mesh *origin *inertia">
     <joint name="rotor_${motor_number}_joint" type="continuous">
       <xacro:insert_block name="origin" />
       <axis xyz="0 0 1" />
@@ -238,14 +234,9 @@
       <visual>
         <geometry>
           <!-- <cylinder length="0.005" radius="${radius_rotor}"/> --> <!-- [m] -->
-<<<<<<< HEAD
           <!-- <mesh filename="package://mav_description/meshes/propeller_${direction}.dae" -->
           <mesh filename="package://mav_description/meshes/${mesh}_${direction}.dae"
-            scale="0.001 0.001 0.001" />
-=======
-          <mesh filename="package://mav_description/meshes/propeller_${direction}.dae"
             scale="${radius_rotor} ${radius_rotor} ${radius_rotor}" /> <!-- The propeller meshes have a radius of 1m -->
->>>>>>> 5ac1f1cd
           <!-- <box size="${2*radius_rotor} 0.01 0.005"/> -->
         </geometry>
       </visual>
