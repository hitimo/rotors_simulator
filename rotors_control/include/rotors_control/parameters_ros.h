--- conflicted
+++ resolved
@@ -9,19 +9,11 @@
 
 namespace rotors_control {
 
-<<<<<<< HEAD
-template<typename T> void GetRosParameter(const ros::NodeHandle& nh,
-                                          const std::string& key,
-                                          const T& default_value,
-                                          T* value) {
-  assert(value != nullptr);
-=======
 template<typename T> inline void GetRosParameter(const ros::NodeHandle& nh,
                                                  const std::string& key,
                                                  const T& default_value,
                                                  T* value) {
-  CHECK_NOTNULL(value);
->>>>>>> 92f57e7e
+  assert(value != nullptr);
   bool have_parameter = nh.getParam(key, *value);
   if (!have_parameter) {
     ROS_WARN_STREAM("[rosparam]: could not find parameter " << nh.getNamespace()
@@ -30,7 +22,7 @@
   }
 }
 
-inline void GetRotorConfiguration(const ros::NodeHandle& nh, 
+inline void GetRotorConfiguration(const ros::NodeHandle& nh,
                                   RotorConfiguration* rotor_configuration) {
   std::map<std::string, double> single_rotor;
   std::string rotor_configuration_string = "rotor_configuration/";
