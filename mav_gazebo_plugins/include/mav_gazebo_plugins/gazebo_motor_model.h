//==============================================================================
// Copyright (c) 2014, Fadri Furrer <ffurrer@gmail.com>
// All rights reserved.
//
// TODO(ff): Enter some license
//==============================================================================
#ifndef MAV_GAZEBO_PLUGINS_MOTOR_MODELS_H
#define MAV_GAZEBO_PLUGINS_MOTOR_MODELS_H

#include <mav_model/motor_model.hpp>
#include <Eigen/Eigen>

#include <ros/ros.h>
#include <ros/callback_queue.h>

#include <boost/bind.hpp>
#include <gazebo/gazebo.hh>
#include <gazebo/physics/physics.hh>
#include <gazebo/common/common.hh>
#include <gazebo/common/Plugin.hh>
#include <stdio.h>
#include <std_msgs/Float32.h>
#include <std_msgs/Float32MultiArray.h>

namespace turning_direction {
  const static int CCW = 1;
  const static int CW = -1;
};

namespace gazebo
{
  class GazeboMotorModel : public MotorModel, public ModelPlugin
  {
    public:
      GazeboMotorModel();
      virtual ~GazeboMotorModel();

      virtual void initializeParams();
      virtual void publish();

    protected:
<<<<<<< HEAD
      void calculateMotorVelocity();
      virtual void Load(physics::ModelPtr _model, sdf::ElementPtr _sdf);
      virtual void OnUpdate(const common::UpdateInfo & /*_info*/);
=======
      virtual void updateForcesAndMoments();
      void Load(physics::ModelPtr _model, sdf::ElementPtr _sdf);
      void OnUpdate(const common::UpdateInfo & /*_info*/);
>>>>>>> 37b9900d

    private:
      std::string namespace_;
      std::string joint_name_;
      std::string link_name_;
      std::string command_topic_;
      std::string motor_velocity_topic_;
      int motor_number_;

      int turning_direction_;
      double max_force_;
      double motor_constant_;
      double moment_constant_;
      double time_constant_;
      double max_rot_velocity_;
      double viscous_friction_coefficient_;
      double inertia_;

      ros::NodeHandle* node_handle_;
      ros::Publisher motor_vel_pub_;
      ros::Subscriber cmd_sub_;

      // Pointer to the model
      physics::ModelPtr model_;
      // Pointer to the joint
      physics::JointPtr joint_;
      // Pointer to the link
      physics::LinkPtr link_;
      // Pointer to the update event connection
      event::ConnectionPtr updateConnection_;

      boost::thread callback_queue_thread_;
      void QueueThread();
      std_msgs::Float32 turning_velocity_msg_;
      void velocityCallback(const std_msgs::Float32MultiArrayPtr& velocities);
  };
}

#endif // MAV_GAZEBO_PLUGINS_MOTOR_MODELS_H<|MERGE_RESOLUTION|>--- conflicted
+++ resolved
@@ -35,19 +35,13 @@
       GazeboMotorModel();
       virtual ~GazeboMotorModel();
 
-      virtual void initializeParams();
-      virtual void publish();
+      virtual void InitializeParams();
+      virtual void Publish();
 
     protected:
-<<<<<<< HEAD
-      void calculateMotorVelocity();
+      virtual void UpdateForcesAndMoments();
       virtual void Load(physics::ModelPtr _model, sdf::ElementPtr _sdf);
       virtual void OnUpdate(const common::UpdateInfo & /*_info*/);
-=======
-      virtual void updateForcesAndMoments();
-      void Load(physics::ModelPtr _model, sdf::ElementPtr _sdf);
-      void OnUpdate(const common::UpdateInfo & /*_info*/);
->>>>>>> 37b9900d
 
     private:
       std::string namespace_;
@@ -82,7 +76,7 @@
       boost::thread callback_queue_thread_;
       void QueueThread();
       std_msgs::Float32 turning_velocity_msg_;
-      void velocityCallback(const std_msgs::Float32MultiArrayPtr& velocities);
+      void VelocityCallback(const std_msgs::Float32MultiArrayPtr& velocities);
   };
 }
 
